--- conflicted
+++ resolved
@@ -212,8 +212,6 @@
             f'Got the following fields back from get_event_details call: {datadog_event_details}'
         )
         asana_url = 'https://asana.example.com/12345'  # just some URL for now.
-<<<<<<< HEAD
-=======
 
         await datadog.post_event_details(
             make_datadog_asana_event(datadog_event_details.get('event', {}), asana_url)
@@ -223,11 +221,6 @@
         task_body = asana.create_task_body(asana_fields, task_note)
 
         log.info(f'Generated the following Asana task body: {task_body}')
->>>>>>> 3a45a033
-
-        await datadog.post_event_details(
-            make_datadog_asana_event(datadog_event_details.get('event', {}), asana_url)
-        )
         return {
             'success': True,
             'message': 'Processed an alert from Datadog and did absolutely nothing.',
