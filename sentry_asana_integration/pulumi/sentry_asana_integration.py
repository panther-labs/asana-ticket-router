--- conflicted
+++ resolved
@@ -15,13 +15,7 @@
 
 class SentryAsanaIntegration(pulumi.ComponentResource):
     """A Pulumi Component Resource that represents a Lambda Fn & API Gateway that enable Sentry -> Asana integration."""
-<<<<<<< HEAD
-    def __init__(self, name: str, lambda_deployment_pkg_dir: str, opts: pulumi.ResourceOptions = None):
-        pulumi.log.info(f'Beginning execution of constructor for SentryAsanaIntegration Component with name {name}..')
-        pulumi.log.info('Caling super constructor..')
-=======
     def __init__(self, name: str, lambda_deployment_pkg_dir: str, opts: pulumi.ResourceOptions = None): #pylint: disable=R0914
->>>>>>> 6d9f435d
         super().__init__('panther:internal:integration', name, None, opts)
         region = aws.config.region # type: ignore
         account = aws.get_caller_identity().account_id
